--- conflicted
+++ resolved
@@ -50,17 +50,6 @@
         </repository>
 
         <repository>
-<<<<<<< HEAD
-            <id>flow-internal-snapshots</id>
-            <url>https://repo.vaadin.com/nexus/content/repositories/flow-snapshots/</url>
-            <snapshots>
-                <enabled>true</enabled>
-            </snapshots>
-        </repository>
-
-        <repository>
-=======
->>>>>>> 6e816a17
             <snapshots>
                 <enabled>true</enabled>
             </snapshots>
