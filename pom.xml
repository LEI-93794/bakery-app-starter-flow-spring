--- conflicted
+++ resolved
@@ -21,11 +21,7 @@
         <project.reporting.outputEncoding>UTF-8</project.reporting.outputEncoding>
         <failOnMissingWebXml>false</failOnMissingWebXml>
         <!-- Dependencies -->
-<<<<<<< HEAD
-        <vaadin.version>11.0.0</vaadin.version>
-=======
         <vaadin.version>12.0-SNAPSHOT</vaadin.version>
->>>>>>> 9a5a350a
 
         <failOnMissingWebXml>false</failOnMissingWebXml>
         <!-- Overrides the old version specified by the Spring Boot parent -->
